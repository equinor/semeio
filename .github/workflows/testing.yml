--- conflicted
+++ resolved
@@ -23,16 +23,6 @@
         with:
           python-version: "${{ matrix.python-version }}"
 
-<<<<<<< HEAD
-=======
-      - name: Setup environment
-        run: |
-          echo "${{ env.INSTALL_DIR}}/bin" >> $GITHUB_PATH
-          echo "LD_LIBRARY_PATH=${{ env.INSTALL_DIR }}/lib:${{ env.INSTALL_DIR }}/lib64" >> $GITHUB_ENV
-          echo "DYLD_LIBRARY_PATH=${{ env.INSTALL_DIR }}/lib:${{ env.INSTALL_DIR }}/lib64" >> $GITHUB_ENV
-          echo "PYTHONPATH=${{ env.INSTALL_DIR }}/lib/python${{ matrix.python-version }}/site-packages:${{ env.INSTALL_DIR }}/lib/python${{ matrix.python-version }}/dist-packages" >> $GITHUB_ENV
-
->>>>>>> 614456c4
       - name: Install ERT and dependencies
         run: |
           pip install equinor-libres
