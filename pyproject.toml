[build-system]
requires = ["setuptools", "setuptools_scm", "wheel"]
build-backend = "setuptools.build_meta"

[project]
name = "semeio"
authors = [
    { name = "Equinor ASA", email = "fg_sib-scout@equinor.com" },
]
description = "Forward models and workflows for Ert."
requires-python = ">=3.11"
readme = "README.md"
license = "GPL-3.0-or-later"
classifiers = [
    "Environment :: Plugins",
    "Intended Audience :: Developers",
    "Intended Audience :: Science/Research",
    "Natural Language :: English",
    "Programming Language :: Python",
    "Programming Language :: Python :: 3.11",
    "Programming Language :: Python :: 3.12",
    "Programming Language :: Python :: 3.13",
    "Topic :: Scientific/Engineering",
    "Topic :: Software Development :: Libraries :: Python Modules",
]
dynamic = ["version"]
dependencies = [
    "cvxpy",
    "ert>=14.3.0b0",
    "fmu-ensemble>1.6.5",
    "importlib_metadata",
    "importlib_resources",
    "numpy",
    "pandas>1.3.0",
    "pydantic>=2.9",
    "pyscal>=0.4.0",
    "resdata",
    "scikit-learn",
    "scipy",
    "segyio",
    "xlrd",
    "xtgeo>=2.15",
    "seaborn",
<<<<<<< HEAD
    "probabilit==0.3.0",
    "resfo-utilities==0.1.1",
=======
    "probabilit==0.2.0",
    "resfo-utilities>=0.1.1",
>>>>>>> 10936dc5
]

[project.urls]
repository = "https://github.com/equinor/semeio"

[project.entry-points."ert"]
AhmAnalysisJob = "semeio.workflows.ahm_analysis.ahmanalysis"
CsvExport2Job = "semeio.workflows.csv_export2.csv_export2"
semeio_forward_models = "semeio.hook_implementations.forward_models"

[project.entry-points."console_scripts"]
csv_export2 = "semeio.workflows.csv_export2.csv_export2:cli"
design2params = "semeio.forward_models.scripts.design2params:main_entry_point"
design_kw = "semeio.forward_models.scripts.design_kw:main_entry_point"
fm_pyscal = "semeio.forward_models.scripts.fm_pyscal:main_entry_point"
fmudesign = "semeio.fmudesign.fmudesignrunner:main"
gendata_rft = "semeio.forward_models.scripts.gendata_rft:main_entry_point"
overburden_timeshift = "semeio.forward_models.scripts.overburden_timeshift:main_entry_point"
replace_string = "semeio.forward_models.scripts.replace_string:main_entry_point"

[tool.setuptools_scm]
write_to = "src/semeio/version.py"

[tool.setuptools.packages.find]
where = ["src"]

[tool.setuptools.package-data]
"semeio.fmudesign.examples" = ["*.xlsx", "*.yml", "*.yaml", "*.toml"]

[project.optional-dependencies]
test = [
    "hypothesis",
    "odfpy",
    "oil_reservoir_synthesizer",
    "openpyxl",
    "pytest",
    "pytest-console-scripts",
    "pytest-snapshot",
    "pytest-xdist",
    "rstcheck-core",
    "xlwt",
]

style = [
    "pre-commit",
]

types = [
    "mypy",
    "pandas-stubs",
    "types-PyYAML",
    "types-openpyxl",
    "types-setuptools",
    "types-seaborn",
]

[tool.pytest.ini_options]
addopts = "-ra --strict-markers"
markers = [
    "equinor_test: Requires presences of test data in specified location",
    "ert_integration: Involves running the ert application explicitly",
    "integration_test: Not a unit test",
]

[tool.ruff]
src = ["src"]
line-length = 88
extend-exclude = ["tests/legacy_test_data"]

[tool.ruff.lint]
select = [
  "B",   # flake-8-bugbear
  "C4",  # flake8-comprehensions
  "F",   # pyflakes
  "I",   # isort
  "ICN", # flake8-import-conventions
  "NPY", # numpy specific rules
  "PGH", # pygrep-hooks
  "PIE", # flake8-pie
  "PL",  # pylint
  "RUF", # ruff specific rules
  "SIM", # flake-8-simplify
  "UP",  # pyupgrade
  "W",   # pycodestyle
  "ANN", # flake8-annotations
]
ignore = [
  "PLR0911", # too-many-return-statements
  "PLR0912", # too-many-branches
  "PLR0915", # too-many-statements
  "PLR2004", # magic-value-comparison
  "PLW2901", # redefined-loop-name
]

[tool.ruff.lint.per-file-ignores]
"!*/semeio/{fmudesign,forward_models}/**.py" = ["ANN"]

[tool.ruff.lint.pylint]
max-args = 20<|MERGE_RESOLUTION|>--- conflicted
+++ resolved
@@ -41,13 +41,8 @@
     "xlrd",
     "xtgeo>=2.15",
     "seaborn",
-<<<<<<< HEAD
     "probabilit==0.3.0",
     "resfo-utilities==0.1.1",
-=======
-    "probabilit==0.2.0",
-    "resfo-utilities>=0.1.1",
->>>>>>> 10936dc5
 ]
 
 [project.urls]
