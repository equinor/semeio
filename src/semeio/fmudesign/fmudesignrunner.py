--- conflicted
+++ resolved
@@ -31,13 +31,6 @@
 import semeio
 from semeio.fmudesign import DesignMatrix, excel_to_dict
 
-<<<<<<< HEAD
-# These are example files that can be created with the subcommand 'fmudesign init'
-EXAMPLE_FILES = {
-    "fmudesign_ex_montecarlo.xlsx": "Shows all statistical parameter distributions, how to correlate samples, etc.",
-    "fmudesign_ex_onebyone.xlsx": "The example file used in fmu-coursedocs",
-}
-=======
 
 @dataclasses.dataclass
 class Example:
@@ -55,7 +48,7 @@
         description="Shows all statistical parameter distributions, how to correlate samples, etc.",
     ),
     Example(
-        "design_input_template.xlsx",
+        "fmudesign_ex_onebyone.xlsx",
         description="The example file used in fmu-coursedocs. Extensively documented.",
     ),
     Example(
@@ -91,7 +84,6 @@
     ),
     Example("ex8_mc_with_correls.xlsx", description="Full Monte Carlo sensitivity"),
 ]
->>>>>>> 0b385c15
 
 
 def get_parser() -> tuple[ArgumentParser, _SubParsersAction]:
